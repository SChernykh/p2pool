name: clang-tidy

on:
  push:
    paths-ignore:
      - 'docker-compose/**'
      - 'docs/**'
      - 'README.md'

  pull_request:

jobs:
  clang-tidy:
    runs-on: ubuntu-22.04

    steps:
    - name: Install clang
      run: |
        wget https://apt.llvm.org/llvm.sh
        chmod +x llvm.sh
        sudo ./llvm.sh 18
        sudo apt-get install -y clang-tidy-18
        clang-tidy-18 --verify-config

    - name: Checkout repository
      uses: actions/checkout@v4
      with:
        submodules: true

    - name: cmake p2pool
      run: |
        mkdir build
        cd build
<<<<<<< HEAD
        cmake .. -DCMAKE_EXPORT_COMPILE_COMMANDS=ON -DCMAKE_C_COMPILER=clang-17 -DCMAKE_CXX_COMPILER=clang++-17 -DDEV_CLANG_TIDY=ON -DSTATIC_LIBS=ON
=======
        cmake .. -DCMAKE_EXPORT_COMPILE_COMMANDS=ON -DCMAKE_C_COMPILER=clang-18 -DCMAKE_CXX_COMPILER=clang++-18 -DDEV_CLANG_TIDY=ON
>>>>>>> aacee865

    - name: Run clang-tidy
      run: |
        cd src
<<<<<<< HEAD
        clang-tidy-17 *.cpp -p ../build -checks=-clang-diagnostic-undefined-internal,-clang-analyzer-optin.performance.Padding -warnings-as-errors=* -header-filter=^[^\.]
=======
        clang-tidy-18 *.cpp -p ../build -checks=-clang-diagnostic-undefined-internal,-clang-diagnostic-nan-infinity-disabled -warnings-as-errors=* -header-filter=^[^\.]
>>>>>>> aacee865
<|MERGE_RESOLUTION|>--- conflicted
+++ resolved
@@ -31,17 +31,9 @@
       run: |
         mkdir build
         cd build
-<<<<<<< HEAD
-        cmake .. -DCMAKE_EXPORT_COMPILE_COMMANDS=ON -DCMAKE_C_COMPILER=clang-17 -DCMAKE_CXX_COMPILER=clang++-17 -DDEV_CLANG_TIDY=ON -DSTATIC_LIBS=ON
-=======
-        cmake .. -DCMAKE_EXPORT_COMPILE_COMMANDS=ON -DCMAKE_C_COMPILER=clang-18 -DCMAKE_CXX_COMPILER=clang++-18 -DDEV_CLANG_TIDY=ON
->>>>>>> aacee865
+        cmake .. -DCMAKE_EXPORT_COMPILE_COMMANDS=ON -DCMAKE_C_COMPILER=clang-18 -DCMAKE_CXX_COMPILER=clang++-18 -DDEV_CLANG_TIDY=ON -DSTATIC_LIBS=ON
 
     - name: Run clang-tidy
       run: |
         cd src
-<<<<<<< HEAD
-        clang-tidy-17 *.cpp -p ../build -checks=-clang-diagnostic-undefined-internal,-clang-analyzer-optin.performance.Padding -warnings-as-errors=* -header-filter=^[^\.]
-=======
-        clang-tidy-18 *.cpp -p ../build -checks=-clang-diagnostic-undefined-internal,-clang-diagnostic-nan-infinity-disabled -warnings-as-errors=* -header-filter=^[^\.]
->>>>>>> aacee865
+        clang-tidy-18 *.cpp -p ../build -checks=-clang-diagnostic-undefined-internal,-clang-analyzer-optin.performance.Padding,-clang-diagnostic-nan-infinity-disabled -warnings-as-errors=* -header-filter=^[^\.]