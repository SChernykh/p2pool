name: Sync test

on:
  push:
    paths-ignore:
      - 'docker-compose/**'
      - 'docs/**'
      - 'README.md'

  pull_request:

jobs:
  sync-test-ubuntu-tsan:

    timeout-minutes: 60
    runs-on: ubuntu-22.04

    steps:
    - name: Install dependencies
      run: |
        sudo add-apt-repository -y ppa:ubuntu-toolchain-r/test
        sudo apt update
        sudo apt install -y git build-essential cmake gcc-12 g++-12

    - name: Checkout repository
      uses: actions/checkout@v4
      with:
        submodules: recursive

    - name: Build libcurl
      run: |
        cd external/src/curl
        cmake . -DCMAKE_C_COMPILER=gcc-12 -DCMAKE_C_FLAGS='-fsanitize=thread -Og -fno-omit-frame-pointer -g' -DBUILD_CURL_EXE=OFF -DBUILD_SHARED_LIBS=OFF -DCURL_DISABLE_INSTALL=ON -DCURL_ENABLE_EXPORT_TARGET=OFF -DCURL_DISABLE_HEADERS_API=ON -DCURL_DISABLE_BINDLOCAL=ON -DBUILD_LIBCURL_DOCS=OFF -DCURL_ZLIB=OFF -DCURL_DISABLE_ALTSVC=ON -DCURL_DISABLE_COOKIES=ON -DCURL_DISABLE_DOH=ON -DCURL_DISABLE_GETOPTIONS=ON -DCURL_DISABLE_HSTS=ON -DCURL_DISABLE_LIBCURL_OPTION=ON -DCURL_DISABLE_MIME=ON -DCURL_DISABLE_NETRC=ON -DCURL_DISABLE_NTLM=ON -DCURL_DISABLE_PARSEDATE=ON -DCURL_DISABLE_PROGRESS_METER=ON -DCURL_DISABLE_SHUFFLE_DNS=ON -DCURL_DISABLE_SOCKETPAIR=ON -DCURL_DISABLE_VERBOSE_STRINGS=ON -DHTTP_ONLY=ON -DCURL_ENABLE_SSL=OFF -DUSE_LIBIDN2=OFF -DCURL_USE_LIBPSL=OFF -DCURL_USE_LIBSSH2=OFF -DENABLE_UNIX_SOCKETS=OFF
        make -j$(nproc)
        cd lib && mkdir .libs && cp libcurl.a .libs

    - name: Build libuv
      run: |
        cd external/src/libuv
        mkdir build
        cd build
        cmake .. -DCMAKE_C_COMPILER=gcc-12 -DCMAKE_C_FLAGS='-fsanitize=thread -Og -fno-omit-frame-pointer -g' -DBUILD_TESTING=OFF -DLIBUV_BUILD_SHARED=OFF
        make -j$(nproc)

    - name: Build libzmq
      run: |
        cd external/src/libzmq
        mkdir build
        cd build
        cmake .. -DCMAKE_C_COMPILER=gcc-12 -DCMAKE_CXX_COMPILER=g++-12 -DCMAKE_C_FLAGS='-fsanitize=thread -Og -fno-omit-frame-pointer -g' -DCMAKE_CXX_FLAGS='-fsanitize=thread -Og -fno-omit-frame-pointer -g' -DWITH_LIBSODIUM=OFF -DWITH_LIBBSD=OFF -DBUILD_TESTS=OFF -DWITH_DOCS=OFF -DENABLE_DRAFTS=OFF -DBUILD_SHARED=OFF
        make -j$(nproc)

    - name: Build p2pool
      run: |
        mkdir build
        cd build
        cmake .. -DDEV_TEST_SYNC=ON -DDEV_WITH_TSAN=ON -DCMAKE_C_COMPILER=gcc-12 -DCMAKE_CXX_COMPILER=g++-12 -DCMAKE_C_FLAGS='-fsanitize=thread -Og -fno-omit-frame-pointer -g' -DCMAKE_CXX_FLAGS='-fsanitize=thread -Og -fno-omit-frame-pointer -g' -DWITH_LTO=OFF -DSTATIC_LIBS=ON
        make -j$(nproc) p2pool

    - name: Run p2pool
      run: |
        cd build
        mkdir data
        python ../tests/src/stratum_dummy.py 1 &
        python ../tests/src/stratum_dummy.py 2 &
        python ../tests/src/stratum_dummy.py 3 &
<<<<<<< HEAD
        python ../tests/src/mm_server.py 8000 id0 data0 &
        python ../tests/src/mm_server.py 8001 id1 data1 &
        python ../tests/src/mm_server.py 8002 id2 data2 &
        TSAN_OPTIONS="suppressions=../tests/src/tsan_sup.txt halt_on_error=1" ./p2pool ${{ secrets.TESTNET_NODE_PARAMS }} --wallet 9y9HUSpSZX7j2J5UUngX5nCRezR6mZfLmL2D5JXpmPjYVDCPCCcw6Tab2R55xqPTN2FoQEEDmz99TVdy9EW74mqMUw5xRun --data-api data --local-api --merge-mine 127.0.0.1:8000 test0 --merge-mine 127.0.0.1:8001 test1 --merge-mine 127.0.0.1:8002 test2 --loglevel 6
=======
        sudo sysctl vm.mmap_rnd_bits=28
        TSAN_OPTIONS="suppressions=../tests/src/tsan_sup.txt halt_on_error=1" ./p2pool --host xmrnode.facspro.net --rpc-port 18089 --zmq-port 18084 --host xmr2.rs.me --wallet 44MnN1f3Eto8DZYUWuE5XZNUtE3vcRzt2j6PzqWpPau34e6Cf4fAxt6X2MBmrm6F9YMEiMNjN6W4Shn4pLcfNAja621jwyg --mini --out-peers 200 --data-api data --local-api --loglevel 6
>>>>>>> e4cfcc1d

    - name: Check p2pool.log
      run: |
        cd build
        grep 'Synchronization finished successfully' p2pool.log

    - name: Archive p2pool.log
      uses: actions/upload-artifact@v4
      with:
        name: p2pool_ubuntu_data_tsan
        path: |
          build/*.log
          build/data/

  sync-test-ubuntu-msan:
    timeout-minutes: 60
    runs-on: ubuntu-22.04

    steps:
    - name: Install dependencies
      run: |
        sudo apt update
        sudo apt install -y git build-essential cmake ninja-build

    - name: Install clang
      run: |
        wget https://apt.llvm.org/llvm.sh
        chmod +x llvm.sh
        sudo ./llvm.sh 17

    - name: Build libcxx_msan
      run: |
        git clone --depth=1 https://github.com/llvm/llvm-project -b release/17.x
        cd llvm-project
        mkdir build
        cmake -G Ninja -S runtimes -B build -DLLVM_ENABLE_RUNTIMES="libcxx;libcxxabi" -DCMAKE_C_COMPILER=clang-17 -DCMAKE_CXX_COMPILER=clang++-17 -DLLVM_USE_SANITIZER=MemoryWithOrigins
        ninja -C build cxx cxxabi
        cd build
        mkdir /tmp/libcxx_msan
        cp -r include /tmp/libcxx_msan
        cp -r lib /tmp/libcxx_msan

    - name: Checkout repository
      uses: actions/checkout@v4
      with:
        submodules: recursive

    - name: Build libcurl
      run: |
        cd external/src/curl
        cmake . -DCMAKE_C_COMPILER=clang-17 -DCMAKE_C_FLAGS='-fsanitize=memory -fsanitize-recover -fsanitize-memory-track-origins -Og -fno-omit-frame-pointer -g' -DBUILD_CURL_EXE=OFF -DBUILD_SHARED_LIBS=OFF -DCURL_DISABLE_INSTALL=ON -DCURL_ENABLE_EXPORT_TARGET=OFF -DCURL_DISABLE_HEADERS_API=ON -DCURL_DISABLE_BINDLOCAL=ON -DBUILD_LIBCURL_DOCS=OFF -DCURL_ZLIB=OFF -DCURL_DISABLE_ALTSVC=ON -DCURL_DISABLE_COOKIES=ON -DCURL_DISABLE_DOH=ON -DCURL_DISABLE_GETOPTIONS=ON -DCURL_DISABLE_HSTS=ON -DCURL_DISABLE_LIBCURL_OPTION=ON -DCURL_DISABLE_MIME=ON -DCURL_DISABLE_NETRC=ON -DCURL_DISABLE_NTLM=ON -DCURL_DISABLE_PARSEDATE=ON -DCURL_DISABLE_PROGRESS_METER=ON -DCURL_DISABLE_SHUFFLE_DNS=ON -DCURL_DISABLE_SOCKETPAIR=ON -DCURL_DISABLE_VERBOSE_STRINGS=ON -DHTTP_ONLY=ON -DCURL_ENABLE_SSL=OFF -DUSE_LIBIDN2=OFF -DCURL_USE_LIBPSL=OFF -DCURL_USE_LIBSSH2=OFF -DENABLE_UNIX_SOCKETS=OFF
        make -j$(nproc)
        cd lib && mkdir .libs && cp libcurl.a .libs

    - name: Build libuv
      run: |
        cd external/src/libuv
        mkdir build
        cd build
        cmake .. -DCMAKE_C_COMPILER=clang-17 -DCMAKE_C_FLAGS='-fsanitize=memory -fsanitize-recover -fsanitize-memory-track-origins -Og -fno-omit-frame-pointer -g' -DBUILD_TESTING=OFF -DLIBUV_BUILD_SHARED=OFF
        make -j$(nproc)

    - name: Build libzmq
      run: |
        cd external/src/libzmq
        mkdir build
        cd build
        cmake .. -DCMAKE_C_COMPILER=clang-17 -DCMAKE_CXX_COMPILER=clang++-17 -DCMAKE_C_FLAGS='-fsanitize=memory -fsanitize-recover -fsanitize-memory-track-origins -Og -fno-omit-frame-pointer -g' -DCMAKE_CXX_FLAGS='-nostdinc++ -nostdlib++ -fsanitize=memory -fsanitize-recover -fsanitize-memory-track-origins -Og -fno-omit-frame-pointer -g -isystem /tmp/libcxx_msan/include/c++/v1 -L/tmp/libcxx_msan/lib -lc++ -lc++abi -Wno-unused-command-line-argument' -DWITH_LIBSODIUM=OFF -DWITH_LIBBSD=OFF -DBUILD_TESTS=OFF -DWITH_DOCS=OFF -DENABLE_DRAFTS=OFF -DBUILD_SHARED=OFF
        make -j$(nproc)

    - name: Build p2pool
      run: |
        mkdir build
        cd build
        cmake .. -DCMAKE_C_COMPILER=clang-17 -DCMAKE_CXX_COMPILER=clang++-17 -DCMAKE_C_FLAGS='-fsanitize=memory -fsanitize-recover -fsanitize-memory-track-origins -fno-omit-frame-pointer -g' -DCMAKE_CXX_FLAGS='-nostdinc++ -nostdlib++ -fsanitize=memory -fsanitize-recover -fsanitize-memory-track-origins -isystem /tmp/libcxx_msan/include/c++/v1 -L/tmp/libcxx_msan/lib -Wl,-rpath /tmp/libcxx_msan/lib -lc++ -lc++abi -Wno-unused-command-line-argument -fuse-ld=lld-17 -fno-omit-frame-pointer -g' -DDEV_TEST_SYNC=ON -DDEV_WITH_MSAN=ON -DWITH_LTO=OFF -DSTATIC_LIBS=ON
        make -j$(nproc) p2pool

    - name: Run p2pool
      run: |
        cd build
        mkdir data
        python ../tests/src/stratum_dummy.py 1 &
        python ../tests/src/stratum_dummy.py 2 &
        python ../tests/src/stratum_dummy.py 3 &
<<<<<<< HEAD
        python ../tests/src/mm_server.py 8000 id0 data0 &
        python ../tests/src/mm_server.py 8001 id1 data1 &
        python ../tests/src/mm_server.py 8002 id2 data2 &
        MSAN_OPTIONS="halt_on_error=1" ./p2pool ${{ secrets.TESTNET_NODE_PARAMS }} --wallet 9y9HUSpSZX7j2J5UUngX5nCRezR6mZfLmL2D5JXpmPjYVDCPCCcw6Tab2R55xqPTN2FoQEEDmz99TVdy9EW74mqMUw5xRun --data-api data --local-api --merge-mine 127.0.0.1:8000 test0 --merge-mine 127.0.0.1:8001 test1 --merge-mine 127.0.0.1:8002 test2 --loglevel 6
=======
        sudo sysctl vm.mmap_rnd_bits=28
        MSAN_OPTIONS="halt_on_error=1" ./p2pool --host xmrnode.facspro.net --rpc-port 18089 --zmq-port 18084 --host xmr2.rs.me --wallet 44MnN1f3Eto8DZYUWuE5XZNUtE3vcRzt2j6PzqWpPau34e6Cf4fAxt6X2MBmrm6F9YMEiMNjN6W4Shn4pLcfNAja621jwyg --mini --out-peers 200 --data-api data --local-api --loglevel 6
>>>>>>> e4cfcc1d

    - name: Check p2pool.log
      run: |
        cd build
        grep 'Synchronization finished successfully' p2pool.log

    - name: Archive p2pool.log
      uses: actions/upload-artifact@v4
      with:
        name: p2pool_ubuntu_data_msan
        path: |
          build/*.log
          build/data/

  sync-test-ubuntu-ubsan:

    timeout-minutes: 60
    runs-on: ubuntu-22.04

    steps:
    - name: Install dependencies
      run: |
        sudo add-apt-repository -y ppa:ubuntu-toolchain-r/test
        sudo apt update
        sudo apt install -y git build-essential cmake libuv1-dev libzmq3-dev libsodium-dev libpgm-dev libnorm-dev libgss-dev libcurl4-openssl-dev libidn2-0-dev gcc-12 g++-12

    - name: Checkout repository
      uses: actions/checkout@v4
      with:
        submodules: recursive

    - name: Build p2pool
      run: |
        mkdir build
        cd build
        cmake .. -DDEV_TEST_SYNC=ON -DDEV_WITH_UBSAN=ON -DCMAKE_C_COMPILER=gcc-12 -DCMAKE_CXX_COMPILER=g++-12 -DWITH_LTO=OFF
        make -j$(nproc) p2pool

    - name: Run p2pool
      run: |
        cd build
        mkdir data
        python ../tests/src/stratum_dummy.py 1 &
        python ../tests/src/stratum_dummy.py 2 &
        python ../tests/src/stratum_dummy.py 3 &
<<<<<<< HEAD
        python ../tests/src/mm_server.py 8000 id0 data0 &
        python ../tests/src/mm_server.py 8001 id1 data1 &
        python ../tests/src/mm_server.py 8002 id2 data2 &
        UBSAN_OPTIONS="suppressions=../tests/src/ubsan_sup.txt halt_on_error=1" ./p2pool ${{ secrets.TESTNET_NODE_PARAMS }} --wallet 9y9HUSpSZX7j2J5UUngX5nCRezR6mZfLmL2D5JXpmPjYVDCPCCcw6Tab2R55xqPTN2FoQEEDmz99TVdy9EW74mqMUw5xRun --data-api data --local-api --merge-mine 127.0.0.1:8000 test0 --merge-mine 127.0.0.1:8001 test1 --merge-mine 127.0.0.1:8002 test2 --loglevel 6
=======
        sudo sysctl vm.mmap_rnd_bits=28
        UBSAN_OPTIONS="suppressions=../tests/src/ubsan_sup.txt halt_on_error=1" ./p2pool --host xmrnode.facspro.net --rpc-port 18089 --zmq-port 18084 --host xmr2.rs.me --wallet 44MnN1f3Eto8DZYUWuE5XZNUtE3vcRzt2j6PzqWpPau34e6Cf4fAxt6X2MBmrm6F9YMEiMNjN6W4Shn4pLcfNAja621jwyg --mini --out-peers 200 --data-api data --local-api --loglevel 6
>>>>>>> e4cfcc1d

    - name: Check p2pool.log
      run: |
        cd build
        grep 'Synchronization finished successfully' p2pool.log

    - name: Archive p2pool.log
      uses: actions/upload-artifact@v4
      with:
        name: p2pool_ubuntu_data_ubsan
        path: |
          build/*.log
          build/data/

  sync-test-ubuntu-asan:

    timeout-minutes: 60
    runs-on: ubuntu-22.04

    steps:
    - name: Install dependencies
      run: |
        sudo add-apt-repository -y ppa:ubuntu-toolchain-r/test
        sudo apt update
        sudo apt install -y git build-essential cmake libuv1-dev libzmq3-dev libsodium-dev libpgm-dev libnorm-dev libgss-dev libcurl4-openssl-dev libidn2-0-dev gcc-12 g++-12

    - name: Checkout repository
      uses: actions/checkout@v4
      with:
        submodules: recursive

    - name: Build p2pool
      run: |
        mkdir build
        cd build
        cmake .. -DDEV_TEST_SYNC=ON -DDEV_WITH_ASAN=ON -DCMAKE_C_COMPILER=gcc-12 -DCMAKE_CXX_COMPILER=g++-12 -DCMAKE_C_FLAGS="-fno-omit-frame-pointer -fsanitize=address -Og -g" -DCMAKE_CXX_FLAGS="-fno-omit-frame-pointer -fsanitize=address -Og -g" -DWITH_LTO=OFF
        make -j$(nproc) p2pool

    - name: Run p2pool
      run: |
        cd build
        mkdir data
        python ../tests/src/stratum_dummy.py 1 &
        python ../tests/src/stratum_dummy.py 2 &
        python ../tests/src/stratum_dummy.py 3 &
<<<<<<< HEAD
        python ../tests/src/mm_server.py 8000 id0 data0 &
        python ../tests/src/mm_server.py 8001 id1 data1 &
        python ../tests/src/mm_server.py 8002 id2 data2 &
        ASAN_OPTIONS="detect_stack_use_after_return=1 atexit=1" ./p2pool ${{ secrets.TESTNET_NODE_PARAMS }} --wallet 9y9HUSpSZX7j2J5UUngX5nCRezR6mZfLmL2D5JXpmPjYVDCPCCcw6Tab2R55xqPTN2FoQEEDmz99TVdy9EW74mqMUw5xRun --data-api data --local-api --merge-mine 127.0.0.1:8000 test0 --merge-mine 127.0.0.1:8001 test1 --merge-mine 127.0.0.1:8002 test2 --loglevel 6
=======
        sudo sysctl vm.mmap_rnd_bits=28
        ASAN_OPTIONS="detect_stack_use_after_return=1 atexit=1" ./p2pool --host xmrnode.facspro.net --rpc-port 18089 --zmq-port 18084 --host xmr2.rs.me --wallet 44MnN1f3Eto8DZYUWuE5XZNUtE3vcRzt2j6PzqWpPau34e6Cf4fAxt6X2MBmrm6F9YMEiMNjN6W4Shn4pLcfNAja621jwyg --mini --out-peers 200 --data-api data --local-api --loglevel 6
>>>>>>> e4cfcc1d

    - name: Check p2pool.log
      run: |
        cd build
        grep 'Synchronization finished successfully' p2pool.log

    - name: Archive p2pool.log
      uses: actions/upload-artifact@v4
      with:
        name: p2pool_ubuntu_data_asan
        path: |
          build/*.log
          build/data/

  sync-test-macos:

    timeout-minutes: 60
    runs-on: ${{ matrix.config.os }}

    strategy:
      matrix:
        config:
          - {os: macos-11, flags: "-Og"}
          - {os: macos-14, flags: "-Og -target arm64-apple-macos-11"}

    steps:
    - name: Checkout repository
      uses: actions/checkout@v4
      with:
        submodules: recursive

    - name: Install dependencies
      run: |
        HOMEBREW_NO_AUTO_UPDATE=1 brew install pyenv
        pyenv install 3:latest

    - name: Build libcurl
      run: |
        cd external/src/curl
        cmake . -DCMAKE_C_COMPILER="$(brew --prefix llvm@15)/bin/clang" -DCMAKE_AR="$(brew --prefix llvm@15)/bin/llvm-ar" -DCMAKE_RANLIB="$(brew --prefix llvm@15)/bin/llvm-ranlib" -DCMAKE_C_FLAGS="${{ matrix.config.flags }}" -DBUILD_CURL_EXE=OFF -DBUILD_SHARED_LIBS=OFF -DCURL_DISABLE_INSTALL=ON -DCURL_ENABLE_EXPORT_TARGET=OFF -DCURL_DISABLE_HEADERS_API=ON -DCURL_DISABLE_BINDLOCAL=ON -DBUILD_LIBCURL_DOCS=OFF -DCURL_ZLIB=OFF -DCURL_DISABLE_ALTSVC=ON -DCURL_DISABLE_COOKIES=ON -DCURL_DISABLE_DOH=ON -DCURL_DISABLE_GETOPTIONS=ON -DCURL_DISABLE_HSTS=ON -DCURL_DISABLE_LIBCURL_OPTION=ON -DCURL_DISABLE_MIME=ON -DCURL_DISABLE_NETRC=ON -DCURL_DISABLE_NTLM=ON -DCURL_DISABLE_PARSEDATE=ON -DCURL_DISABLE_PROGRESS_METER=ON -DCURL_DISABLE_SHUFFLE_DNS=ON -DCURL_DISABLE_SOCKETPAIR=ON -DCURL_DISABLE_VERBOSE_STRINGS=ON -DHTTP_ONLY=ON -DCURL_ENABLE_SSL=OFF -DUSE_LIBIDN2=OFF -DCURL_USE_LIBPSL=OFF -DCURL_USE_LIBSSH2=OFF -DENABLE_UNIX_SOCKETS=OFF
        make -j3
        cd lib && mkdir .libs && cp libcurl.a .libs

    - name: Build libuv
      run: |
        cd external/src/libuv
        mkdir build
        cd build
        cmake .. -DCMAKE_C_COMPILER="$(brew --prefix llvm@15)/bin/clang" -DCMAKE_AR="$(brew --prefix llvm@15)/bin/llvm-ar" -DCMAKE_RANLIB="$(brew --prefix llvm@15)/bin/llvm-ranlib" -DCMAKE_C_FLAGS='${{ matrix.config.flags }}' -DBUILD_TESTING=OFF -DLIBUV_BUILD_SHARED=OFF
        make -j3

    - name: Build libzmq
      run: |
        cd external/src/libzmq
        mkdir build
        cd build
        cmake .. -DCMAKE_C_COMPILER="$(brew --prefix llvm@15)/bin/clang" -DCMAKE_CXX_COMPILER="$(brew --prefix llvm@15)/bin/clang++" -DCMAKE_AR="$(brew --prefix llvm@15)/bin/llvm-ar" -DCMAKE_RANLIB="$(brew --prefix llvm@15)/bin/llvm-ranlib" -DCMAKE_C_FLAGS='${{ matrix.config.flags }}' -DCMAKE_CXX_FLAGS='${{ matrix.config.flags }}' -DWITH_LIBSODIUM=OFF -DWITH_LIBBSD=OFF -DBUILD_TESTS=OFF -DWITH_DOCS=OFF -DENABLE_DRAFTS=OFF -DBUILD_SHARED=OFF
        make -j3

    - name: Build p2pool
      run: |
        mkdir build
        cd build
        cmake .. -DCMAKE_C_COMPILER="$(brew --prefix llvm@15)/bin/clang" -DCMAKE_CXX_COMPILER="$(brew --prefix llvm@15)/bin/clang++" -DCMAKE_AR="$(brew --prefix llvm@15)/bin/llvm-ar" -DCMAKE_RANLIB="$(brew --prefix llvm@15)/bin/llvm-ranlib" -DCMAKE_C_FLAGS='${{ matrix.config.flags }}' -DCMAKE_CXX_FLAGS='${{ matrix.config.flags }}' -DWITH_LTO=OFF -DSTATIC_LIBS=ON -DDEV_TEST_SYNC=ON
        make -j3 p2pool

    - name: Run p2pool
      run: |
        cd build
        mkdir data
        python3 ../tests/src/stratum_dummy.py 1 &
        python3 ../tests/src/stratum_dummy.py 2 &
        python3 ../tests/src/stratum_dummy.py 3 &
        python3 ../tests/src/mm_server.py 8000 id0 data0 &
        python3 ../tests/src/mm_server.py 8001 id1 data1 &
        python3 ../tests/src/mm_server.py 8002 id2 data2 &
        ./p2pool ${{ secrets.TESTNET_NODE_PARAMS }} --wallet 9y9HUSpSZX7j2J5UUngX5nCRezR6mZfLmL2D5JXpmPjYVDCPCCcw6Tab2R55xqPTN2FoQEEDmz99TVdy9EW74mqMUw5xRun --data-api data --local-api --merge-mine 127.0.0.1:8000 test0 --merge-mine 127.0.0.1:8001 test1 --merge-mine 127.0.0.1:8002 test2 --loglevel 6

    - name: Check p2pool.log
      run: |
        cd build
        grep 'Synchronization finished successfully' p2pool.log

    - name: Archive p2pool.log
      uses: actions/upload-artifact@v4
      with:
        name: p2pool_${{ matrix.config.os }}_data
        path: |
          build/*.log
          build/data/

  sync-test-windows-debug-asan:

    timeout-minutes: 60
    runs-on: windows-2022

    steps:
    - name: Checkout repository
      uses: actions/checkout@v4
      with:
        submodules: recursive

    - name: Setup cmake
      uses: lukka/get-cmake@latest

    - name: Build p2pool
      run: |
        mkdir build
        cd build
        cmake .. -G "Visual Studio 17 2022" -DCMAKE_SYSTEM_VERSION="10.0" -DDEV_TEST_SYNC=ON -DDEV_WITH_ASAN=ON
        & "C:\\Program Files\\Microsoft Visual Studio\\2022\\Enterprise\\Msbuild\\Current\\Bin\\amd64\\msbuild" -v:m /m /p:Configuration=Debug p2pool.vcxproj

    - name: Run p2pool
      shell: cmd
      run: |
        call "C:\\Program Files\\Microsoft Visual Studio\\2022\\Enterprise\\VC\\Auxiliary\\Build\\vcvarsall.bat" amd64
        cd build/Debug
        mkdir data
        start python ../../tests/src/stratum_dummy.py 1
        start python ../../tests/src/stratum_dummy.py 2
        start python ../../tests/src/stratum_dummy.py 3
        start python ../../tests/src/mm_server.py 8000 id0 data0 &
        start python ../../tests/src/mm_server.py 8001 id1 data1 &
        start python ../../tests/src/mm_server.py 8002 id2 data2 &
        p2pool.exe ${{ secrets.TESTNET_NODE_PARAMS }} --wallet 9y9HUSpSZX7j2J5UUngX5nCRezR6mZfLmL2D5JXpmPjYVDCPCCcw6Tab2R55xqPTN2FoQEEDmz99TVdy9EW74mqMUw5xRun --data-api data --local-api --merge-mine 127.0.0.1:8000 test0 --merge-mine 127.0.0.1:8001 test1 --merge-mine 127.0.0.1:8002 test2 --loglevel 6

    - name: Check p2pool.log
      run: |
        cd build/Debug
        findstr /C:"Synchronization finished successfully" p2pool.log

    - name: Archive p2pool.log
      uses: actions/upload-artifact@v4
      with:
        name: p2pool_windows_data_debug_asan
        path: |
          build/Debug/*.log
          build/Debug/data/

  sync-test-windows-leaks:

    timeout-minutes: 60
    runs-on: windows-2022

    steps:
    - name: Checkout repository
      uses: actions/checkout@v4
      with:
        submodules: recursive

    - name: Setup cmake
      uses: lukka/get-cmake@latest

    - name: Build p2pool
      run: |
        mkdir build
        cd build
        cmake .. -G "Visual Studio 17 2022" -DCMAKE_SYSTEM_VERSION="10.0" -DDEV_TEST_SYNC=ON -DDEV_TRACK_MEMORY=ON
        & "C:\\Program Files\\Microsoft Visual Studio\\2022\\Enterprise\\Msbuild\\Current\\Bin\\amd64\\msbuild" -v:m /m /p:Configuration=RelWithDebInfo p2pool.vcxproj

    - name: Run p2pool
      run: |
        cd build/RelWithDebInfo
        mkdir data
        Start-Process python -ArgumentList "../../tests/src/stratum_dummy.py 1"
        Start-Process python -ArgumentList "../../tests/src/stratum_dummy.py 2"
        Start-Process python -ArgumentList "../../tests/src/stratum_dummy.py 3"
        Start-Process python -ArgumentList "../../tests/src/mm_server.py 8000 id0 data0"
        Start-Process python -ArgumentList "../../tests/src/mm_server.py 8001 id1 data1"
        Start-Process python -ArgumentList "../../tests/src/mm_server.py 8002 id2 data2"
        ./p2pool.exe ${{ secrets.TESTNET_NODE_PARAMS }} --wallet 9y9HUSpSZX7j2J5UUngX5nCRezR6mZfLmL2D5JXpmPjYVDCPCCcw6Tab2R55xqPTN2FoQEEDmz99TVdy9EW74mqMUw5xRun --data-api data --local-api --merge-mine 127.0.0.1:8000 test0 --merge-mine 127.0.0.1:8001 test1 --merge-mine 127.0.0.1:8002 test2 --loglevel 6

    - name: Check p2pool.log
      run: |
        cd build/RelWithDebInfo
        findstr /C:"Synchronization finished successfully" p2pool.log

    - name: Archive p2pool.log
      uses: actions/upload-artifact@v4
      with:
        name: p2pool_windows_data_leaks
        path: |
          build/RelWithDebInfo/*.log
          build/RelWithDebInfo/data/<|MERGE_RESOLUTION|>--- conflicted
+++ resolved
@@ -64,15 +64,11 @@
         python ../tests/src/stratum_dummy.py 1 &
         python ../tests/src/stratum_dummy.py 2 &
         python ../tests/src/stratum_dummy.py 3 &
-<<<<<<< HEAD
         python ../tests/src/mm_server.py 8000 id0 data0 &
         python ../tests/src/mm_server.py 8001 id1 data1 &
         python ../tests/src/mm_server.py 8002 id2 data2 &
+        sudo sysctl vm.mmap_rnd_bits=28
         TSAN_OPTIONS="suppressions=../tests/src/tsan_sup.txt halt_on_error=1" ./p2pool ${{ secrets.TESTNET_NODE_PARAMS }} --wallet 9y9HUSpSZX7j2J5UUngX5nCRezR6mZfLmL2D5JXpmPjYVDCPCCcw6Tab2R55xqPTN2FoQEEDmz99TVdy9EW74mqMUw5xRun --data-api data --local-api --merge-mine 127.0.0.1:8000 test0 --merge-mine 127.0.0.1:8001 test1 --merge-mine 127.0.0.1:8002 test2 --loglevel 6
-=======
-        sudo sysctl vm.mmap_rnd_bits=28
-        TSAN_OPTIONS="suppressions=../tests/src/tsan_sup.txt halt_on_error=1" ./p2pool --host xmrnode.facspro.net --rpc-port 18089 --zmq-port 18084 --host xmr2.rs.me --wallet 44MnN1f3Eto8DZYUWuE5XZNUtE3vcRzt2j6PzqWpPau34e6Cf4fAxt6X2MBmrm6F9YMEiMNjN6W4Shn4pLcfNAja621jwyg --mini --out-peers 200 --data-api data --local-api --loglevel 6
->>>>>>> e4cfcc1d
 
     - name: Check p2pool.log
       run: |
@@ -157,15 +153,11 @@
         python ../tests/src/stratum_dummy.py 1 &
         python ../tests/src/stratum_dummy.py 2 &
         python ../tests/src/stratum_dummy.py 3 &
-<<<<<<< HEAD
         python ../tests/src/mm_server.py 8000 id0 data0 &
         python ../tests/src/mm_server.py 8001 id1 data1 &
         python ../tests/src/mm_server.py 8002 id2 data2 &
+        sudo sysctl vm.mmap_rnd_bits=28
         MSAN_OPTIONS="halt_on_error=1" ./p2pool ${{ secrets.TESTNET_NODE_PARAMS }} --wallet 9y9HUSpSZX7j2J5UUngX5nCRezR6mZfLmL2D5JXpmPjYVDCPCCcw6Tab2R55xqPTN2FoQEEDmz99TVdy9EW74mqMUw5xRun --data-api data --local-api --merge-mine 127.0.0.1:8000 test0 --merge-mine 127.0.0.1:8001 test1 --merge-mine 127.0.0.1:8002 test2 --loglevel 6
-=======
-        sudo sysctl vm.mmap_rnd_bits=28
-        MSAN_OPTIONS="halt_on_error=1" ./p2pool --host xmrnode.facspro.net --rpc-port 18089 --zmq-port 18084 --host xmr2.rs.me --wallet 44MnN1f3Eto8DZYUWuE5XZNUtE3vcRzt2j6PzqWpPau34e6Cf4fAxt6X2MBmrm6F9YMEiMNjN6W4Shn4pLcfNAja621jwyg --mini --out-peers 200 --data-api data --local-api --loglevel 6
->>>>>>> e4cfcc1d
 
     - name: Check p2pool.log
       run: |
@@ -211,15 +203,11 @@
         python ../tests/src/stratum_dummy.py 1 &
         python ../tests/src/stratum_dummy.py 2 &
         python ../tests/src/stratum_dummy.py 3 &
-<<<<<<< HEAD
         python ../tests/src/mm_server.py 8000 id0 data0 &
         python ../tests/src/mm_server.py 8001 id1 data1 &
         python ../tests/src/mm_server.py 8002 id2 data2 &
+        sudo sysctl vm.mmap_rnd_bits=28
         UBSAN_OPTIONS="suppressions=../tests/src/ubsan_sup.txt halt_on_error=1" ./p2pool ${{ secrets.TESTNET_NODE_PARAMS }} --wallet 9y9HUSpSZX7j2J5UUngX5nCRezR6mZfLmL2D5JXpmPjYVDCPCCcw6Tab2R55xqPTN2FoQEEDmz99TVdy9EW74mqMUw5xRun --data-api data --local-api --merge-mine 127.0.0.1:8000 test0 --merge-mine 127.0.0.1:8001 test1 --merge-mine 127.0.0.1:8002 test2 --loglevel 6
-=======
-        sudo sysctl vm.mmap_rnd_bits=28
-        UBSAN_OPTIONS="suppressions=../tests/src/ubsan_sup.txt halt_on_error=1" ./p2pool --host xmrnode.facspro.net --rpc-port 18089 --zmq-port 18084 --host xmr2.rs.me --wallet 44MnN1f3Eto8DZYUWuE5XZNUtE3vcRzt2j6PzqWpPau34e6Cf4fAxt6X2MBmrm6F9YMEiMNjN6W4Shn4pLcfNAja621jwyg --mini --out-peers 200 --data-api data --local-api --loglevel 6
->>>>>>> e4cfcc1d
 
     - name: Check p2pool.log
       run: |
@@ -265,15 +253,11 @@
         python ../tests/src/stratum_dummy.py 1 &
         python ../tests/src/stratum_dummy.py 2 &
         python ../tests/src/stratum_dummy.py 3 &
-<<<<<<< HEAD
         python ../tests/src/mm_server.py 8000 id0 data0 &
         python ../tests/src/mm_server.py 8001 id1 data1 &
         python ../tests/src/mm_server.py 8002 id2 data2 &
+        sudo sysctl vm.mmap_rnd_bits=28
         ASAN_OPTIONS="detect_stack_use_after_return=1 atexit=1" ./p2pool ${{ secrets.TESTNET_NODE_PARAMS }} --wallet 9y9HUSpSZX7j2J5UUngX5nCRezR6mZfLmL2D5JXpmPjYVDCPCCcw6Tab2R55xqPTN2FoQEEDmz99TVdy9EW74mqMUw5xRun --data-api data --local-api --merge-mine 127.0.0.1:8000 test0 --merge-mine 127.0.0.1:8001 test1 --merge-mine 127.0.0.1:8002 test2 --loglevel 6
-=======
-        sudo sysctl vm.mmap_rnd_bits=28
-        ASAN_OPTIONS="detect_stack_use_after_return=1 atexit=1" ./p2pool --host xmrnode.facspro.net --rpc-port 18089 --zmq-port 18084 --host xmr2.rs.me --wallet 44MnN1f3Eto8DZYUWuE5XZNUtE3vcRzt2j6PzqWpPau34e6Cf4fAxt6X2MBmrm6F9YMEiMNjN6W4Shn4pLcfNAja621jwyg --mini --out-peers 200 --data-api data --local-api --loglevel 6
->>>>>>> e4cfcc1d
 
     - name: Check p2pool.log
       run: |
